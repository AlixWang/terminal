{
  "$id": "https://github.com/microsoft/terminal/blob/master/doc/cascadia/profiles.schema.json",
  "$schema": "http://json-schema.org/draft-07/schema#",
  "title": "Microsoft's Windows Terminal Settings Profile Schema'",
  "definitions": {
    "Color": {
      "default": "#",
      "pattern": "^#([A-Fa-f0-9]{6}|[A-Fa-f0-9]{3})$",
      "type": "string",
      "format": "color"
    },
    "ProfileGuid": {
      "default": "{}",
      "pattern": "^\\{[a-fA-F0-9]{8}-[a-fA-F0-9]{4}-[a-fA-F0-9]{4}-[a-fA-F0-9]{4}-[a-fA-F0-9]{12}\\}$",
      "type": "string"
    },
    "ShortcutActionName": {
      "enum": [
        "closePane",
        "closeTab",
        "closeWindow",
        "copy",
        "copyTextWithoutNewlines",
        "decreaseFontSize",
        "duplicateTab",
        "increaseFontSize",
        "moveFocus",
        "moveFocusDown",
        "moveFocusLeft",
        "moveFocusRight",
        "moveFocusUp",
        "newTab",
        "newTabProfile0",
        "newTabProfile1",
        "newTabProfile2",
        "newTabProfile3",
        "newTabProfile4",
        "newTabProfile5",
        "newTabProfile6",
        "newTabProfile7",
        "newTabProfile8",
        "nextTab",
        "openNewTabDropdown",
        "openSettings",
        "paste",
        "prevTab",
        "resetFontSize",
        "resizePane",
        "resizePaneDown",
        "resizePaneLeft",
        "resizePaneRight",
        "resizePaneUp",
        "scrollDown",
        "scrollDownPage",
        "scrollUp",
        "scrollUpPage",
        "splitHorizontal",
        "splitVertical",
        "splitPane",
        "switchToTab",
        "switchToTab0",
        "switchToTab1",
        "switchToTab2",
        "switchToTab3",
        "switchToTab4",
        "switchToTab5",
        "switchToTab6",
        "switchToTab7",
        "switchToTab8",
        "toggleFullscreen"
      ],
      "type": "string"
    },
    "Direction": {
      "enum": [
        "left",
        "right",
        "up",
        "down"
      ],
      "type": "string"
    },
    "SplitState": {
      "enum": [
        "vertical",
        "horizontal"
      ],
      "type": "string"
    },
    "NewTerminalArgs": {
      "properties": {
        "commandline": {
          "description": "A commandline to use instead of the profile's",
          "type": "string"
        },
        "tabTitle": {
          "description": "An initial tabTitle to use instead of the profile's",
          "type": "string"
        },
        "startingDirectory": {
          "description": "A startingDirectory to use instead of the profile's",
          "type": "string"
        },
        "profile": {
          "description": "Either the GUID or name of a profile to use, instead of launching the default",
          "type": "string"
        },
        "index": {
          "type": "integer",
          "description": "The index of the profile in the new tab dropdown to open"
        }
      },
      "type": "object"
    },
    "ShortcutAction": {
      "properties": {
        "action": {
          "description": "The action to execute",
          "$ref": "#/definitions/ShortcutActionName"
        }
      },
      "required": [
        "action"
      ],
      "type": "object"
    },
    "CopyAction": {
      "description": "Arguments corresponding to a Copy Text Action",
      "allOf": [
        { "$ref": "#/definitions/ShortcutAction" },
        {
          "properties": {
            "action": { "type": "string", "pattern": "copy" },
            "trimWhitespace": {
              "type": "boolean",
              "default": true,
              "description": "If true, whitespace is removed and newlines are maintained. If false, newlines are removed and whitespace is maintained."
            }
          }
        }
      ]
    },
    "NewTabAction": {
      "description": "Arguments corresponding to a New Tab Action",
      "allOf": [
        { "$ref": "#/definitions/ShortcutAction" },
        { "$ref": "#/definitions/NewTerminalArgs" },
        {
          "properties": {
            "action": { "type":"string", "pattern": "newTab" }
          }
        }
      ]
    },
    "SwitchToTabAction": {
      "description": "Arguments corresponding to a Switch To Tab Action",
      "allOf": [
        { "$ref": "#/definitions/ShortcutAction" },
        {
          "properties": {
            "action": { "type": "string", "pattern": "switchToTab" },
            "index": {
              "type": "integer",
              "default": 0,
              "description": "Which tab to switch to, with the first being 0"
            }
          }
        }
      ],
      "required": [ "index" ]
    },
    "MoveFocusAction": {
      "description": "Arguments corresponding to a Move Focus Action",
      "allOf": [
        { "$ref": "#/definitions/ShortcutAction" },
        {
          "properties": {
            "action": { "type": "string", "pattern": "moveFocus" },
            "direction": {
              "$ref": "#/definitions/Direction",
              "default": "left",
              "description": "The direction to move focus in, between panes"
            }
          }
        }
      ],
      "required": [ "direction" ]
    },
    "ResizePaneAction": {
      "description": "Arguments corresponding to a Resize Pane Action",
      "allOf": [
        { "$ref": "#/definitions/ShortcutAction" },
        {
          "properties": {
            "action": { "type": "string", "pattern": "resizePane" },
            "direction": {
              "$ref": "#/definitions/Direction",
              "default": "left",
              "description": "The direction to move the pane separator in"
            }
          }
        }
      ],
      "required": [ "direction" ]
    },
    "SplitPaneAction": {
      "description": "Arguments corresponding to a Split Pane Action",
      "allOf": [
        { "$ref": "#/definitions/ShortcutAction" },
        { "$ref": "#/definitions/NewTerminalArgs" },
        {
          "properties": {
            "action": { "type": "string", "pattern": "splitPane" },
            "split": {
              "$ref": "#/definitions/SplitState",
              "default": "vertical",
              "description": "The orientation to split the pane in, either vertical (think [|]) or horizontal (think [-])"
            }
          }
        }
      ],
      "required": [ "split" ]
    },
    "Keybinding": {
      "additionalProperties": false,
      "properties": {
        "command": {
          "description": "The action executed when the associated key bindings are pressed.",
            "oneOf": [
              { "$ref": "#/definitions/CopyAction" },
              { "$ref": "#/definitions/ShortcutActionName" },
              { "$ref": "#/definitions/NewTabAction" },
              { "$ref": "#/definitions/SwitchToTabAction" },
              { "$ref": "#/definitions/MoveFocusAction" },
              { "$ref": "#/definitions/ResizePaneAction" },
              { "$ref": "#/definitions/SplitPaneAction" }
            ]
        },
        "keys": {
          "description": "Defines the key combinations used to call the command.",
          "items": {
            "pattern": "^(?<modifier>(ctrl|alt|shift)\\+?((ctrl|alt|shift)(?<!\\2)\\+?)?((ctrl|alt|shift)(?<!\\2|\\4))?\\+?)?(?<key>[^+\\s]+?)?(?<=[^+\\s])$",
            "type": "string"
          },
          "minItems": 1,
          "type": "array"
        }
      },
      "required": [
        "command",
        "keys"
      ],
      "type": "object"
    },
    "Globals": {
      "additionalProperties": true,
      "description": "Properties that affect the entire window, regardless of the profile settings.",
      "properties": {
        "alwaysShowTabs": {
          "default": true,
          "description": "When set to true, tabs are always displayed. When set to false and showTabsInTitlebar is set to false, tabs only appear after opening a new tab.",
          "type": "boolean"
        },
        "copyOnSelect": {
          "default": false,
          "description": "When set to true, a selection is immediately copied to your clipboard upon creation. When set to false, the selection persists and awaits further action.",
          "type": "boolean"
        },
        "defaultProfile": {
          "$ref": "#/definitions/ProfileGuid",
          "description": "Sets the default profile. Opens by clicking the '+' icon or typing the key binding assigned to 'newTab'. The guid of the desired default profile is used as the value."
        },
        "initialCols": {
          "default": 120,
          "description": "The number of columns displayed in the window upon first load.",
          "maximum": 999,
          "minimum": 1,
          "type": "integer"
        },
        "initialRows": {
          "default": 30,
          "description": "The number of rows displayed in the window upon first load.",
          "maximum": 999,
          "minimum": 1,
          "type": "integer"
        },
        "keybindings": {
          "description": "Properties are specific to each custom key binding.",
          "items": {
            "$ref": "#/definitions/Keybinding"
          },
          "type": "array"
        },
        "requestedTheme": {
          "default": "system",
          "description": "Sets the theme of the application.",
          "enum": [
            "light",
            "dark",
            "system"
          ],
          "type": "string"
        },
        "showTabsInTitlebar": {
          "default": true,
          "description": "When set to true, the tabs are moved into the titlebar and the titlebar disappears. When set to false, the titlebar sits above the tabs.",
          "type": "boolean"
        },
        "showTerminalTitleInTitlebar": {
          "default": true,
          "description": "When set to true, titlebar displays the title of the selected tab. When set to false, titlebar displays 'Windows Terminal'.",
          "type": "boolean"
        },
        "wordDelimiters": {
          "default": " ./\\()\"'-:,.;<>~!@#$%^&*|+=[]{}~?│",
          "description": "Determines the delimiters used in a double click selection.",
          "type": "string"
        }
      },
      "required": [
        "defaultProfile"
      ],
      "type": "object"
    },
    "Profile": {
      "description": "Properties specific to a unique profile.",
      "additionalProperties": false,
      "properties": {
        "acrylicOpacity": {
          "default": 0.5,
          "description": "When useAcrylic is set to true, it sets the transparency of the window for the profile. Accepts floating point values from 0-1 (default 0.5).",
          "maximum": 1,
          "minimum": 0,
          "type": "number"
        },
        "background": {
          "$ref": "#/definitions/Color",
          "description": "Sets the background color of the profile. Overrides background set in color scheme if colorscheme is set. Uses hex color format: \"#rrggbb\". Default \"#000000\" (black).",
          "type": ["string", "null"]
        },
        "backgroundImage": {
          "description": "Sets the file location of the Image to draw over the window background.",
          "type": "string"
        },
        "backgroundImageAlignment": {
          "default": "center",
          "enum": [
            "bottom",
            "bottomLeft",
            "bottomRight",
            "center",
            "left",
            "right",
            "top",
            "topLeft",
            "topRight"
          ],
          "type": "string"
        },
        "backgroundImageOpacity": {
          "description": "(Not in SettingsSchema.md)",
          "maximum": 1,
          "minimum": 0,
          "type": "number"
        },
        "backgroundImageStretchMode": {
          "default": "uniformToFill",
          "description": "Sets how the background image is resized to fill the window.",
          "enum": [
            "fill",
            "none",
            "uniform",
            "uniformToFill"
          ],
          "type": "string"
        },
        "closeOnExit": {
          "default": "graceful",
          "description": "Sets how the profile reacts to termination or failure to launch. Possible values: \"graceful\" (close when exit is typed or the process exits normally), \"always\" (always close) and \"never\" (never close). true and false are accepted as synonyms for \"graceful\" and \"never\" respectively.",
          "oneOf": [
            {
              "enum": [
                "never",
                "graceful",
                "always"
              ],
              "type": "string"
            },
            {
              "type": "boolean"
            }
          ]
        },
        "colorScheme": {
          "default": "Campbell",
          "description": "Name of the terminal color scheme to use. Color schemes are defined under \"schemes\".",
          "type": "string"
        },
        "colorTable": {
          "description": "Array of colors used in the profile if colorscheme is not set. Colors use hex color format: \"#rrggbb\". Ordering is as follows: [black, red, green, yellow, blue, magenta, cyan, white, bright black, bright red, bright green, bright yellow, bright blue, bright magenta, bright cyan, bright white]",
          "items": {
            "additionalProperties": false,
            "properties": {
              "background": {
                "$ref": "#/definitions/Color",
                "description": "Sets the background color of the color table."
              },
              "black": {
                "$ref": "#/definitions/Color",
                "description": "Sets the color used as ANSI black."
              },
              "blue": {
                "$ref": "#/definitions/Color",
                "description": "Sets the color used as ANSI blue."
              },
              "brightBlack": {
                "$ref": "#/definitions/Color",
                "description": "Sets the color used as ANSI bright black."
              },
              "brightBlue": {
                "$ref": "#/definitions/Color",
                "description": "Sets the color used as ANSI bright blue."
              },
              "brightCyan": {
                "$ref": "#/definitions/Color",
                "description": "Sets the color used as ANSI bright cyan."
              },
              "brightGreen": {
                "$ref": "#/definitions/Color",
                "description": "Sets the color used as ANSI bright green."
              },
              "brightPurple": {
                "$ref": "#/definitions/Color",
                "description": "Sets the color used as ANSI bright purple."
              },
              "brightRed": {
                "$ref": "#/definitions/Color",
                "description": "Sets the color used as ANSI bright red."
              },
              "brightWhite": {
                "$ref": "#/definitions/Color",
                "description": "Sets the color used as ANSI bright white."
              },
              "brightYellow": {
                "$ref": "#/definitions/Color",
                "description": "Sets the color used as ANSI bright yellow."
              },
              "cyan": {
                "$ref": "#/definitions/Color",
                "description": "Sets the color used as ANSI cyan."
              },
              "foreground": {
                "$ref": "#/definitions/Color",
                "description": "Sets the foreground color of the color table."
              },
              "green": {
                "$ref": "#/definitions/Color",
                "description": "Sets the color used as ANSI green."
              },
              "purple": {
                "$ref": "#/definitions/Color",
                "description": "Sets the color used as ANSI purple."
              },
              "red": {
                "$ref": "#/definitions/Color",
                "description": "Sets the color used as ANSI red."
              },
              "white": {
                "$ref": "#/definitions/Color",
                "description": "Sets the color used as ANSI white."
              },
              "yellow": {
                "$ref": "#/definitions/Color",
                "description": "Sets the color used as ANSI yellow."
              }
            },
            "type": "object"
          },
<<<<<<< HEAD
          "cursorColor": {
            "$ref": "#/definitions/Color",
            "default": "#FFFFFF",
            "description": "Sets the cursor color for the profile. Uses hex color format: \"#rrggbb\"."
          },
          "cursorHeight": {
            "description": "Sets the percentage height of the cursor starting from the bottom. Only works when cursorShape is set to \"vintage\". Accepts values from 25-100.",
            "maximum": 100,
            "minimum": 25,
            "type": "integer"
          },
          "cursorShape": {
            "default": "bar",
            "description": "Sets the cursor shape for the profile. Possible values: \"vintage\" ( ▃ ), \"bar\" ( ┃, default ), \"underscore\" ( ▁ ), \"filledBox\" ( █ ), \"emptyBox\" ( ▯ )",
            "enum": [
              "bar",
              "emptyBox",
              "filledBox",
              "underscore",
              "vintage"
            ],
            "type": "string"
          },
          "fontFace": {
            "default": "Consolas",
            "description": "Name of the font face used in the profile.",
            "type": "string"
          },
          "fontSize": {
            "default": 12,
            "description": "Sets the font size.",
            "minimum": 1,
            "type": "integer"
          },
          "foreground": {
            "$ref": "#/definitions/Color",
            "description": "Sets the foreground color of the profile. Overrides foreground set in color scheme if colorscheme is set. Uses hex color format: \"#rrggbb\". Default \"#ffffff\" (white).",
            "type": ["string", "null"]
          },
          "guid": {
            "$ref": "#/definitions/ProfileGuid",
            "description": "Unique identifier of the profile. Written in registry format: \"{00000000-0000-0000-0000-000000000000}\"."
          },
          "hidden": {
            "default": false,
            "description": "If set to true, the profile will not appear in the list of profiles. This can be used to hide default profiles and dynamicially generated profiles, while leaving them in your settings file.",
            "type": "boolean"
          },
          "historySize": {
            "default": 9001,
            "description": "The number of lines above the ones displayed in the window you can scroll back to.",
            "minimum": -1,
            "type": "integer"
          },
          "icon": {
            "description": "Image file location of the icon used in the profile. Displays within the tab and the dropdown menu.",
            "type": "string"
          },
          "name": {
            "description": "Name of the profile. Displays in the dropdown menu.",
            "minLength": 1,
            "type": "string"
          },
          "padding": {
            "default": "8, 8, 8, 8",
            "description": "Sets the padding around the text within the window. Can have three different formats: \"#\" sets the same padding for all sides, \"#, #\" sets the same padding for left-right and top-bottom, and \"#, #, #, #\" sets the padding individually for left, top, right, and bottom.",
            "pattern": "^-?[0-9]+(\\.[0-9]+)?( *, *-?[0-9]+(\\.[0-9]+)?|( *, *-?[0-9]+(\\.[0-9]+)?){3})?$",
            "type": "string"
          },
          "scrollbarState": {
            "default": "visible",
            "description": "Defines the visibility of the scrollbar.",
            "enum": [
              "visible",
              "hidden"
            ],
            "type": "string"
          },
          "selectionBackground": {
            "$ref": "#/definitions/Color",
            "description": "Sets the selection background color of the profile. Overrides selection background set in color scheme if colorscheme is set. Uses hex color format: \"#rrggbb\"."
          },
          "snapOnInput": {
            "default": true,
            "description": "When set to true, the window will scroll to the command input line when typing. When set to false, the window will not scroll when you start typing.",
            "type": "boolean"
          },
          "source": {
            "description": "Stores the name of the profile generator that originated this profile.",
            "type": "string"
          },
          "startingDirectory": {
            "description": "The directory the shell starts in when it is loaded.",
            "type": "string"
          },
          "suppressApplicationTitle": {
            "description": "When set to `true`, `tabTitle` overrides the default title of the tab and any title change messages from the application will be suppressed. When set to `false`, `tabTitle` behaves as normal.",
            "type": "boolean"
          },
          "tabTitle": {
            "description": "If set, will replace the name as the title to pass to the shell on startup. Some shells (like bash) may choose to ignore this initial value, while others (cmd, powershell) may use this value over the lifetime of the application.",
            "type": "string"
          },
          "useAcrylic": {
            "default": false,
            "description": "When set to true, the window will have an acrylic background. When set to false, the window will have a plain, untextured background.",
            "type": "boolean"
          },
          "retroTerminalEffect": {
            "description": "When set to true, enable retro terminal effects.",
            "type": "boolean"
          }
=======
          "type": "array"
        },
        "commandline": {
          "description": "Executable used in the profile.",
          "type": "string"
        },
        "connectionType": {
          "$ref": "#/definitions/ProfileGuid",
          "description": "A GUID reference to a connection type. Currently undocumented as of 0.3, this is used for Azure Cloud Shell"
        },
        "cursorColor": {
          "$ref": "#/definitions/Color",
          "default": "#FFFFFF",
          "description": "Sets the cursor color for the profile. Uses hex color format: \"#rrggbb\"."
        },
        "cursorHeight": {
          "description": "Sets the percentage height of the cursor starting from the bottom. Only works when cursorShape is set to \"vintage\". Accepts values from 25-100.",
          "maximum": 100,
          "minimum": 25,
          "type": "integer"
        },
        "cursorShape": {
          "default": "bar",
          "description": "Sets the cursor shape for the profile. Possible values: \"vintage\" ( ▃ ), \"bar\" ( ┃, default ), \"underscore\" ( ▁ ), \"filledBox\" ( █ ), \"emptyBox\" ( ▯ )",
          "enum": [
            "bar",
            "emptyBox",
            "filledBox",
            "underscore",
            "vintage"
          ],
          "type": "string"
        },
        "fontFace": {
          "default": "Consolas",
          "description": "Name of the font face used in the profile.",
          "type": "string"
        },
        "fontSize": {
          "default": 12,
          "description": "Sets the font size.",
          "minimum": 1,
          "type": "integer"
>>>>>>> bb60db76
        },
        "foreground": {
          "$ref": "#/definitions/Color",
          "description": "Sets the foreground color of the profile. Overrides foreground set in color scheme if colorscheme is set. Uses hex color format: \"#rrggbb\". Default \"#ffffff\" (white).",
          "type": ["string", "null"]
        },
        "guid": {
          "$ref": "#/definitions/ProfileGuid",
          "description": "Unique identifier of the profile. Written in registry format: \"{00000000-0000-0000-0000-000000000000}\"."
        },
        "hidden": {
          "default": false,
          "description": "If set to true, the profile will not appear in the list of profiles. This can be used to hide default profiles and dynamicially generated profiles, while leaving them in your settings file.",
          "type": "boolean"
        },
        "historySize": {
          "default": 9001,
          "description": "The number of lines above the ones displayed in the window you can scroll back to.",
          "minimum": -1,
          "type": "integer"
        },
        "icon": {
          "description": "Image file location of the icon used in the profile. Displays within the tab and the dropdown menu.",
          "type": "string"
        },
        "name": {
          "description": "Name of the profile. Displays in the dropdown menu.",
          "minLength": 1,
          "type": "string"
        },
        "padding": {
          "default": "8, 8, 8, 8",
          "description": "Sets the padding around the text within the window. Can have three different formats: \"#\" sets the same padding for all sides, \"#, #\" sets the same padding for left-right and top-bottom, and \"#, #, #, #\" sets the padding individually for left, top, right, and bottom.",
          "pattern": "^-?[0-9]+(\\.[0-9]+)?( *, *-?[0-9]+(\\.[0-9]+)?|( *, *-?[0-9]+(\\.[0-9]+)?){3})?$",
          "type": "string"
        },
        "scrollbarState": {
          "default": "visible",
          "description": "Defines the visibility of the scrollbar.",
          "enum": [
            "visible",
            "hidden"
          ],
          "type": "string"
        },
        "selectionBackground": {
          "$ref": "#/definitions/Color",
          "description": "Sets the selection background color of the profile. Overrides selection background set in color scheme if colorscheme is set. Uses hex color format: \"#rrggbb\"."
        },
        "snapOnInput": {
          "default": true,
          "description": "When set to true, the window will scroll to the command input line when typing. When set to false, the window will not scroll when you start typing.",
          "type": "boolean"
        },
        "source": {
          "description": "Stores the name of the profile generator that originated this profile.",
          "type": "string"
        },
        "startingDirectory": {
          "description": "The directory the shell starts in when it is loaded.",
          "type": "string"
        },
        "suppressApplicationTitle": {
          "description": "When set to `true`, `tabTitle` overrides the default title of the tab and any title change messages from the application will be suppressed. When set to `false`, `tabTitle` behaves as normal.",
          "type": "boolean"
        },
        "tabTitle": {
          "description": "If set, will replace the name as the title to pass to the shell on startup. Some shells (like bash) may choose to ignore this initial value, while others (cmd, powershell) may use this value over the lifetime of the application.",
          "type": "string"
        },
        "useAcrylic": {
          "default": false,
          "description": "When set to true, the window will have an acrylic background. When set to false, the window will have a plain, untextured background.",
          "type": "boolean"
        }
      },
      "type": "object"
    },
    "ProfileList": {
      "description": "A list of profiles and the properties specific to each.",
      "items": {
        "$ref": "#/definitions/Profile",
        "required": [
          "guid",
          "name"
        ]
      },
      "type": "array"
    },
    "ProfilesObject": {
      "description": "A list of profiles and default settings that apply to all of them",
      "properties": {
        "list": {
          "$ref": "#/definitions/ProfileList"
        },
        "defaults": {
          "description": "The default settings that apply to every profile.",
          "$ref": "#/definitions/Profile"
        }
      }
    },
    "SchemeList": {
      "description": "Properties are specific to each color scheme. ColorTool is a great tool you can use to create and explore new color schemes. All colors use hex color format.",
      "items": {
        "additionalProperties": false,
        "properties": {
          "name": {
            "description": "Name of the color scheme.",
            "minLength": 1,
            "type": "string"
          },
          "background": {
            "$ref": "#/definitions/Color",
            "description": "Sets the background color of the color scheme."
          },
          "black": {
            "$ref": "#/definitions/Color",
            "description": "Sets the color used as ANSI black."
          },
          "blue": {
            "$ref": "#/definitions/Color",
            "description": "Sets the color used as ANSI blue."
          },
          "brightBlack": {
            "$ref": "#/definitions/Color",
            "description": "Sets the color used as ANSI bright black."
          },
          "brightBlue": {
            "$ref": "#/definitions/Color",
            "description": "Sets the color used as ANSI bright blue."
          },
          "brightCyan": {
            "$ref": "#/definitions/Color",
            "description": "Sets the color used as ANSI bright cyan."
          },
          "brightGreen": {
            "$ref": "#/definitions/Color",
            "description": "Sets the color used as ANSI bright green."
          },
          "brightPurple": {
            "$ref": "#/definitions/Color",
            "description": "Sets the color used as ANSI bright purple."
          },
          "brightRed": {
            "$ref": "#/definitions/Color",
            "description": "Sets the color used as ANSI bright red."
          },
          "brightWhite": {
            "$ref": "#/definitions/Color",
            "description": "Sets the color used as ANSI bright white."
          },
          "brightYellow": {
            "$ref": "#/definitions/Color",
            "description": "Sets the color used as ANSI bright yellow."
          },
          "cyan": {
            "$ref": "#/definitions/Color",
            "description": "Sets the color used as ANSI cyan."
          },
          "foreground": {
            "$ref": "#/definitions/Color",
            "description": "Sets the foreground color of the color scheme."
          },
          "green": {
            "$ref": "#/definitions/Color",
            "description": "Sets the color used as ANSI green."
          },
          "purple": {
            "$ref": "#/definitions/Color",
            "description": "Sets the color used as ANSI purple."
          },
          "red": {
            "$ref": "#/definitions/Color",
            "description": "Sets the color used as ANSI red."
          },
          "selectionBackground": {
            "$ref": "#/definitions/Color",
            "description": "Sets the selection background color of the color scheme."
          },
          "white": {
            "$ref": "#/definitions/Color",
            "description": "Sets the color used as ANSI white."
          },
          "yellow": {
            "$ref": "#/definitions/Color",
            "description": "Sets the color used as ANSI yellow."
          }
        },
        "type": "object"
      },
      "type": "array"
    }
  },
  "oneOf": [
    {
      "allOf": [
        { "$ref": "#/definitions/Globals" },
        {
          "additionalItems": true,
          "properties": {
            "profiles": {
              "oneOf": [
              { "$ref": "#/definitions/ProfileList" },
              { "$ref": "#/definitions/ProfilesObject" }
              ]
            },
            "schemes": { "$ref": "#/definitions/SchemeList" }
          },
          "required": [
            "profiles",
            "schemes",
            "defaultProfile"
          ]
        }
      ]
    },
    {
      "additionalItems": false,
      "properties": {
        "globals": { "$ref": "#/definitions/Globals" },
        "profiles": {
          "oneOf": [
          { "$ref": "#/definitions/ProfileList" },
          { "$ref": "#/definitions/ProfilesObject" }
          ]
        },
        "schemes": { "$ref": "#/definitions/SchemeList" }
      },
      "required": [
        "profiles",
        "schemes",
        "globals"
      ]
    }
  ]
}<|MERGE_RESOLUTION|>--- conflicted
+++ resolved
@@ -476,120 +476,6 @@
             },
             "type": "object"
           },
-<<<<<<< HEAD
-          "cursorColor": {
-            "$ref": "#/definitions/Color",
-            "default": "#FFFFFF",
-            "description": "Sets the cursor color for the profile. Uses hex color format: \"#rrggbb\"."
-          },
-          "cursorHeight": {
-            "description": "Sets the percentage height of the cursor starting from the bottom. Only works when cursorShape is set to \"vintage\". Accepts values from 25-100.",
-            "maximum": 100,
-            "minimum": 25,
-            "type": "integer"
-          },
-          "cursorShape": {
-            "default": "bar",
-            "description": "Sets the cursor shape for the profile. Possible values: \"vintage\" ( ▃ ), \"bar\" ( ┃, default ), \"underscore\" ( ▁ ), \"filledBox\" ( █ ), \"emptyBox\" ( ▯ )",
-            "enum": [
-              "bar",
-              "emptyBox",
-              "filledBox",
-              "underscore",
-              "vintage"
-            ],
-            "type": "string"
-          },
-          "fontFace": {
-            "default": "Consolas",
-            "description": "Name of the font face used in the profile.",
-            "type": "string"
-          },
-          "fontSize": {
-            "default": 12,
-            "description": "Sets the font size.",
-            "minimum": 1,
-            "type": "integer"
-          },
-          "foreground": {
-            "$ref": "#/definitions/Color",
-            "description": "Sets the foreground color of the profile. Overrides foreground set in color scheme if colorscheme is set. Uses hex color format: \"#rrggbb\". Default \"#ffffff\" (white).",
-            "type": ["string", "null"]
-          },
-          "guid": {
-            "$ref": "#/definitions/ProfileGuid",
-            "description": "Unique identifier of the profile. Written in registry format: \"{00000000-0000-0000-0000-000000000000}\"."
-          },
-          "hidden": {
-            "default": false,
-            "description": "If set to true, the profile will not appear in the list of profiles. This can be used to hide default profiles and dynamicially generated profiles, while leaving them in your settings file.",
-            "type": "boolean"
-          },
-          "historySize": {
-            "default": 9001,
-            "description": "The number of lines above the ones displayed in the window you can scroll back to.",
-            "minimum": -1,
-            "type": "integer"
-          },
-          "icon": {
-            "description": "Image file location of the icon used in the profile. Displays within the tab and the dropdown menu.",
-            "type": "string"
-          },
-          "name": {
-            "description": "Name of the profile. Displays in the dropdown menu.",
-            "minLength": 1,
-            "type": "string"
-          },
-          "padding": {
-            "default": "8, 8, 8, 8",
-            "description": "Sets the padding around the text within the window. Can have three different formats: \"#\" sets the same padding for all sides, \"#, #\" sets the same padding for left-right and top-bottom, and \"#, #, #, #\" sets the padding individually for left, top, right, and bottom.",
-            "pattern": "^-?[0-9]+(\\.[0-9]+)?( *, *-?[0-9]+(\\.[0-9]+)?|( *, *-?[0-9]+(\\.[0-9]+)?){3})?$",
-            "type": "string"
-          },
-          "scrollbarState": {
-            "default": "visible",
-            "description": "Defines the visibility of the scrollbar.",
-            "enum": [
-              "visible",
-              "hidden"
-            ],
-            "type": "string"
-          },
-          "selectionBackground": {
-            "$ref": "#/definitions/Color",
-            "description": "Sets the selection background color of the profile. Overrides selection background set in color scheme if colorscheme is set. Uses hex color format: \"#rrggbb\"."
-          },
-          "snapOnInput": {
-            "default": true,
-            "description": "When set to true, the window will scroll to the command input line when typing. When set to false, the window will not scroll when you start typing.",
-            "type": "boolean"
-          },
-          "source": {
-            "description": "Stores the name of the profile generator that originated this profile.",
-            "type": "string"
-          },
-          "startingDirectory": {
-            "description": "The directory the shell starts in when it is loaded.",
-            "type": "string"
-          },
-          "suppressApplicationTitle": {
-            "description": "When set to `true`, `tabTitle` overrides the default title of the tab and any title change messages from the application will be suppressed. When set to `false`, `tabTitle` behaves as normal.",
-            "type": "boolean"
-          },
-          "tabTitle": {
-            "description": "If set, will replace the name as the title to pass to the shell on startup. Some shells (like bash) may choose to ignore this initial value, while others (cmd, powershell) may use this value over the lifetime of the application.",
-            "type": "string"
-          },
-          "useAcrylic": {
-            "default": false,
-            "description": "When set to true, the window will have an acrylic background. When set to false, the window will have a plain, untextured background.",
-            "type": "boolean"
-          },
-          "retroTerminalEffect": {
-            "description": "When set to true, enable retro terminal effects.",
-            "type": "boolean"
-          }
-=======
           "type": "array"
         },
         "commandline": {
@@ -633,7 +519,6 @@
           "description": "Sets the font size.",
           "minimum": 1,
           "type": "integer"
->>>>>>> bb60db76
         },
         "foreground": {
           "$ref": "#/definitions/Color",
@@ -669,6 +554,10 @@
           "description": "Sets the padding around the text within the window. Can have three different formats: \"#\" sets the same padding for all sides, \"#, #\" sets the same padding for left-right and top-bottom, and \"#, #, #, #\" sets the padding individually for left, top, right, and bottom.",
           "pattern": "^-?[0-9]+(\\.[0-9]+)?( *, *-?[0-9]+(\\.[0-9]+)?|( *, *-?[0-9]+(\\.[0-9]+)?){3})?$",
           "type": "string"
+        },
+        "retroTerminalEffect": {
+          "description": "When set to true, enable retro terminal effects.",
+          "type": "boolean"
         },
         "scrollbarState": {
           "default": "visible",
