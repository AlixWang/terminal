--- conflicted
+++ resolved
@@ -1,104 +1,103 @@
-﻿// Copyright (c) Microsoft Corporation.
-// Licensed under the MIT license.
-//
-// TitlebarControl.xaml.cpp
-// Implementation of the TitlebarControl class
-//
-
-#include "pch.h"
-
-#include "TitlebarControl.h"
-
-#include "TitlebarControl.g.cpp"
-
-namespace winrt::TerminalApp::implementation
-{
-    TitlebarControl::TitlebarControl(uint64_t handle) :
-        _window{ reinterpret_cast<HWND>(handle) }
-    {
-        InitializeComponent();
-
-        // Register our event handlers on the MMC buttons.
-        MinMaxCloseControl().MinimizeClick({ this, &TitlebarControl::Minimize_Click });
-        MinMaxCloseControl().MaximizeClick({ this, &TitlebarControl::Maximize_Click });
-        MinMaxCloseControl().CloseClick({ this, &TitlebarControl::Close_Click });
-    }
-
-    IInspectable TitlebarControl::Content()
-    {
-        return ContentRoot().Content();
-    }
-
-    void TitlebarControl::Content(IInspectable content)
-    {
-        ContentRoot().Content(content);
-    }
-
-<<<<<<< HEAD
-=======
-    void TitlebarControl::Root_SizeChanged(const IInspectable& /*sender*/,
-                                           const Windows::UI::Xaml::SizeChangedEventArgs& /*e*/)
-    {
-        const auto windowWidth = ActualWidth();
-        const auto minMaxCloseWidth = MinMaxCloseControl().ActualWidth();
-        const auto dragBarMinWidth = DragBar().MinWidth();
-        const auto maxWidth = windowWidth - minMaxCloseWidth - dragBarMinWidth;
-        // Only set our MaxWidth if it's greater than 0. Setting it to a
-        // negative value will cause a crash.
-        if (maxWidth >= 0)
-        {
-            ContentRoot().MaxWidth(maxWidth);
-        }
-    }
-
->>>>>>> 357e835f
-    void TitlebarControl::_OnMaximizeOrRestore(byte flag)
-    {
-        POINT point1 = {};
-        ::GetCursorPos(&point1);
-        const LPARAM lParam = MAKELPARAM(point1.x, point1.y);
-        WINDOWPLACEMENT placement = { sizeof(placement) };
-        ::GetWindowPlacement(_window, &placement);
-        if (placement.showCmd == SW_SHOWNORMAL)
-        {
-            ::PostMessage(_window, WM_SYSCOMMAND, SC_MAXIMIZE | flag, lParam);
-        }
-        else if (placement.showCmd == SW_SHOWMAXIMIZED)
-        {
-            ::PostMessage(_window, WM_SYSCOMMAND, SC_RESTORE | flag, lParam);
-        }
-    }
-
-    void TitlebarControl::Maximize_Click(winrt::Windows::Foundation::IInspectable const& /*sender*/, winrt::Windows::UI::Xaml::RoutedEventArgs const& /*e*/)
-    {
-        _OnMaximizeOrRestore(HTMAXBUTTON);
-    }
-
-<<<<<<< HEAD
-    void TitlebarControl::Minimize_Click(winrt::Windows::Foundation::IInspectable const& sender, winrt::Windows::UI::Xaml::RoutedEventArgs const& e)
-=======
-    void TitlebarControl::DragBar_DoubleTapped(winrt::Windows::Foundation::IInspectable const& /*sender*/, winrt::Windows::UI::Xaml::Input::DoubleTappedRoutedEventArgs const& /*e*/)
-    {
-        _OnMaximizeOrRestore(HTCAPTION);
-    }
-
-    void TitlebarControl::Minimize_Click(winrt::Windows::Foundation::IInspectable const& /*sender*/, winrt::Windows::UI::Xaml::RoutedEventArgs const& /*e*/)
->>>>>>> 357e835f
-    {
-        if (_window)
-        {
-            ::PostMessage(_window, WM_SYSCOMMAND, SC_MINIMIZE | HTMINBUTTON, 0);
-        }
-    }
-
-    void TitlebarControl::Close_Click(winrt::Windows::Foundation::IInspectable const& /*sender*/, winrt::Windows::UI::Xaml::RoutedEventArgs const& /*e*/)
-    {
-        ::PostMessage(_window, WM_SYSCOMMAND, SC_CLOSE, 0);
-    }
-
-    void TitlebarControl::SetWindowVisualState(WindowVisualState visualState)
-    {
-        MinMaxCloseControl().SetWindowVisualState(visualState);
-    }
-
-}
+﻿// Copyright (c) Microsoft Corporation.
+// Licensed under the MIT license.
+//
+// TitlebarControl.xaml.cpp
+// Implementation of the TitlebarControl class
+//
+
+#include "pch.h"
+
+#include "TitlebarControl.h"
+
+#include "TitlebarControl.g.cpp"
+
+namespace winrt::TerminalApp::implementation
+{
+    TitlebarControl::TitlebarControl(uint64_t handle) :
+        _window{ reinterpret_cast<HWND>(handle) }
+    {
+        InitializeComponent();
+
+        // Register our event handlers on the MMC buttons.
+        MinMaxCloseControl().MinimizeClick({ this, &TitlebarControl::Minimize_Click });
+        MinMaxCloseControl().MaximizeClick({ this, &TitlebarControl::Maximize_Click });
+        MinMaxCloseControl().CloseClick({ this, &TitlebarControl::Close_Click });
+    }
+
+    IInspectable TitlebarControl::Content()
+    {
+        return ContentRoot().Content();
+    }
+
+    void TitlebarControl::Content(IInspectable content)
+    {
+        ContentRoot().Content(content);
+    }
+
+    // <<<<<<< HEAD
+    // =======
+    //     void TitlebarControl::Root_SizeChanged(const IInspectable& /*sender*/,
+    //                                            const Windows::UI::Xaml::SizeChangedEventArgs& /*e*/)
+    //     {
+    //         const auto windowWidth = ActualWidth();
+    //         const auto minMaxCloseWidth = MinMaxCloseControl().ActualWidth();
+    //         const auto dragBarMinWidth = DragBar().MinWidth();
+    //         const auto maxWidth = windowWidth - minMaxCloseWidth - dragBarMinWidth;
+    //         // Only set our MaxWidth if it's greater than 0. Setting it to a
+    //         // negative value will cause a crash.
+    //         if (maxWidth >= 0)
+    //         {
+    //             ContentRoot().MaxWidth(maxWidth);
+    //         }
+    //     }
+
+    // >>>>>>> origin/master
+    void TitlebarControl::_OnMaximizeOrRestore(byte flag)
+    {
+        POINT point1 = {};
+        ::GetCursorPos(&point1);
+        const LPARAM lParam = MAKELPARAM(point1.x, point1.y);
+        WINDOWPLACEMENT placement = { sizeof(placement) };
+        ::GetWindowPlacement(_window, &placement);
+        if (placement.showCmd == SW_SHOWNORMAL)
+        {
+            ::PostMessage(_window, WM_SYSCOMMAND, SC_MAXIMIZE | flag, lParam);
+        }
+        else if (placement.showCmd == SW_SHOWMAXIMIZED)
+        {
+            ::PostMessage(_window, WM_SYSCOMMAND, SC_RESTORE | flag, lParam);
+        }
+    }
+
+    void TitlebarControl::Maximize_Click(winrt::Windows::Foundation::IInspectable const& /*sender*/, winrt::Windows::UI::Xaml::RoutedEventArgs const& /*e*/)
+    {
+        _OnMaximizeOrRestore(HTMAXBUTTON);
+    }
+
+    // <<<<<<< HEAD
+    // =======
+    //     void TitlebarControl::DragBar_DoubleTapped(winrt::Windows::Foundation::IInspectable const& /*sender*/, winrt::Windows::UI::Xaml::Input::DoubleTappedRoutedEventArgs const& /*e*/)
+    //     {
+    //         _OnMaximizeOrRestore(HTCAPTION);
+    //     }
+    // >>>>>>> origin/master
+
+    void TitlebarControl::Minimize_Click(winrt::Windows::Foundation::IInspectable const& /*sender*/, winrt::Windows::UI::Xaml::RoutedEventArgs const& /*e*/)
+    {
+        if (_window)
+        {
+            ::PostMessage(_window, WM_SYSCOMMAND, SC_MINIMIZE | HTMINBUTTON, 0);
+        }
+    }
+
+    void TitlebarControl::Close_Click(winrt::Windows::Foundation::IInspectable const& /*sender*/, winrt::Windows::UI::Xaml::RoutedEventArgs const& /*e*/)
+    {
+        ::PostMessage(_window, WM_SYSCOMMAND, SC_CLOSE, 0);
+    }
+
+    void TitlebarControl::SetWindowVisualState(WindowVisualState visualState)
+    {
+        MinMaxCloseControl().SetWindowVisualState(visualState);
+    }
+
+}