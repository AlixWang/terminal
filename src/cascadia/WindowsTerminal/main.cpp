// Copyright (c) Microsoft Corporation.
// Licensed under the MIT license.

#include "pch.h"
#include "AppHost.h"
#include "resource.h"

using namespace winrt;
<<<<<<< HEAD
using namespace Windows::UI;
using namespace Windows::UI::Composition;
using namespace Windows::UI::Xaml::Hosting;
using namespace Windows::Foundation::Numerics;
using namespace Windows::ApplicationModel;
=======
using namespace winrt::Windows::UI;
using namespace winrt::Windows::UI::Composition;
using namespace winrt::Windows::UI::Xaml::Hosting;
using namespace winrt::Windows::Foundation::Numerics;
>>>>>>> 634687ba

// Note: Generate GUID using TlgGuid.exe tool - seriously, it won't work if you
// just generate an arbitrary GUID
TRACELOGGING_DEFINE_PROVIDER(
    g_hWindowsTerminalProvider,
    "Microsoft.Windows.Terminal.Win32Host",
    // {56c06166-2e2e-5f4d-7ff3-74f4b78c87d6}
    (0x56c06166, 0x2e2e, 0x5f4d, 0x7f, 0xf3, 0x74, 0xf4, 0xb7, 0x8c, 0x87, 0xd6),
    TraceLoggingOptionMicrosoftTelemetry());

// Routine Description:
// - Retrieves the string resource from the current module with the given ID
//   from the resources files. See resource.h and the .rc definitions for valid IDs.
// Arguments:
// - id - Resource ID
// Return Value:
// - String resource retrieved from that ID.
static std::wstring GetStringResource(const UINT id)
{
    // Calling LoadStringW with a pointer-sized storage and no length will return a read-only pointer
    // directly to the resource data instead of copying it immediately into a buffer.
    LPWSTR readOnlyResource = nullptr;
    const auto length = LoadStringW(wil::GetModuleInstanceHandle(),
                                    id,
                                    reinterpret_cast<LPWSTR>(&readOnlyResource),
                                    0);

    // However, the pointer and length given are NOT guaranteed to be zero-terminated
    // and most uses of this data will probably want a zero-terminated string.
    // So we're going to construct and return a std::wstring copy from the pointer/length
    // since those are certainly zero-terminated.
    return { readOnlyResource, gsl::narrow<size_t>(length) };
}

// Routine Description:
// - Takes an image architecture and locates a string resource that maps to that architecture.
// Arguments:
// - imageArchitecture - An IMAGE_FILE_MACHINE architecture enum value
//                     - See https://docs.microsoft.com/en-us/windows/win32/sysinfo/image-file-machine-constants
// Return Value:
// - A string value representing the human-readable name of this architecture.
static std::wstring ImageArchitectureToString(USHORT imageArchitecture)
{
    // clang-format off
    const auto id = imageArchitecture == IMAGE_FILE_MACHINE_I386 ? IDS_X86_ARCHITECTURE :
                    imageArchitecture == IMAGE_FILE_MACHINE_AMD64 ? IDS_AMD64_ARCHITECTURE :
                    imageArchitecture == IMAGE_FILE_MACHINE_ARM64 ? IDS_ARM64_ARCHITECTURE :
                    imageArchitecture == IMAGE_FILE_MACHINE_ARM ? IDS_ARM_ARCHITECTURE :
                    IDS_UNKNOWN_ARCHITECTURE;
    // clang-format on

    return GetStringResource(id);
}

// Routine Description:
// - Blocks the user from launching the application with a message box dialog and early exit
//   if the process architecture doesn't match the system platform native architecture.
// - This is because the conhost.exe must match the condrv.sys on the system and the PTY
//   infrastructure that powers everything won't work if we have a mismatch.
// Arguments:
// - <none>
// Return Value:
// - <none>
static void EnsureNativeArchitecture()
{
    USHORT processMachine{};
    USHORT nativeMachine{};
    THROW_IF_WIN32_BOOL_FALSE(IsWow64Process2(GetCurrentProcess(), &processMachine, &nativeMachine));
    if (processMachine != IMAGE_FILE_MACHINE_UNKNOWN && processMachine != nativeMachine)
    {
        const auto formatPattern = GetStringResource(IDS_ERROR_ARCHITECTURE_FORMAT);

        const auto nativeArchitecture = ImageArchitectureToString(nativeMachine);
        const auto processArchitecture = ImageArchitectureToString(processMachine);

        auto buffer{ wil::str_printf<std::wstring>(formatPattern.data(), nativeArchitecture.data(), processArchitecture.data()) };

        MessageBoxW(nullptr,
                    buffer.data(),
                    GetStringResource(IDS_ERROR_DIALOG_TITLE).data(),
                    MB_OK | MB_ICONERROR);

        ExitProcess(0);
    }
}

int __stdcall wWinMain(HINSTANCE, HINSTANCE, LPWSTR /*cmdline*/, int /*nShowCmd*/)
{
    TraceLoggingRegister(g_hWindowsTerminalProvider);
    TraceLoggingWrite(
        g_hWindowsTerminalProvider,
        "ExecutableStarted",
        TraceLoggingDescription("Event emitted immediately on startup"),
        TraceLoggingKeyword(MICROSOFT_KEYWORD_MEASURES),
        TelemetryPrivacyDataTag(PDT_ProductAndServicePerformance));

    // Block the user from starting if they launched the incorrect architecture version of the project.
    // This should only be applicable to developer versions. The package installation process
    // should choose and install the correct one from the bundle.
    EnsureNativeArchitecture();

    // Make sure to call this so we get WM_POINTER messages.
    EnableMouseInPointer(true);

    std::wstring fullCommandline{ GetCommandLineW() };
    fullCommandline;

    // TODO: MAX_PATH is bad, don't do this.
    // We might not need this at all - if we just suppress the first launch's
    // `startingDirectory`, then we _should_ just silently inherit the previous
    // CWD...
    wchar_t workingDir[MAX_PATH * 4];
    GetCurrentDirectory(ARRAYSIZE(workingDir), workingDir);
    std::wstring cwdStr{ workingDir };
    cwdStr;

    // For our commandline launches,
    auto args = AppInstance::GetActivatedEventArgs();
    bool wasCommandlineLaunch = true;
    if (args)
    {
        auto kind = args.Kind();
        switch (kind)
        {
        case Activation::ActivationKind::CommandLineLaunch:
        {
            auto cmdlineArgs = args.try_as<Activation::CommandLineActivatedEventArgs>();
            cmdlineArgs;
            // TODO: I haven't found a case where this works for us.
            wasCommandlineLaunch = true;
            break;
        }
        case Activation::ActivationKind::Launch:
        {
            wasCommandlineLaunch = false;
            break;
        }
        default:
        {
            break;
        }
        }
    }

    if (wasCommandlineLaunch)
    {
        // TODO: tell the AppHost (initialized below) that it should ignore the
        // `startingDirectory` setting for the first terminal it launches. This
        // will allow us to inherit the path from our parent.
    }

    // Create the AppHost object, which will create both the window and the
    // Terminal App. This MUST BE constructed before the Xaml manager as TermApp
    // provides an implementation of Windows.UI.Xaml.Application.
    AppHost host;

    // !!! LOAD BEARING !!!
    // This is _magic_. Do the initial loading of our settings *BEFORE* we
    // initialize our COM apartment type. This is because the Windows.Storage
    // APIs require a MTA. However, other api's (notably the clipboard ones)
    // require that the main thread is an STA. During startup, we don't yet have
    // a dispatcher to background any async work, and we don't want to - we want
    // to load the settings synchronously. Fortunately, WinRT will assume we're
    // in a MTA until we explicitly call init_apartment. We can only call
    // init_apartment _once_, so we'll do the settings loading first, in the
    // implicit MTA, then set our apartment type to STA. The AppHost ctor will
    // load the settings for us, as it constructs the window.
    // This works because Kenny Kerr said it would, and he wrote cpp/winrt, so he knows.
    winrt::init_apartment(winrt::apartment_type::single_threaded);

    // Initialize the xaml content. This must be called AFTER the
    // WindowsXamlManager is initalized.
    host.Initialize();

    MSG message;

    while (GetMessage(&message, nullptr, 0, 0))
    {
        TranslateMessage(&message);
        DispatchMessage(&message);
    }
    return 0;
}
<|MERGE_RESOLUTION|>--- conflicted
+++ resolved
@@ -1,203 +1,197 @@
-// Copyright (c) Microsoft Corporation.
-// Licensed under the MIT license.
-
-#include "pch.h"
-#include "AppHost.h"
-#include "resource.h"
-
-using namespace winrt;
-<<<<<<< HEAD
-using namespace Windows::UI;
-using namespace Windows::UI::Composition;
-using namespace Windows::UI::Xaml::Hosting;
-using namespace Windows::Foundation::Numerics;
-using namespace Windows::ApplicationModel;
-=======
-using namespace winrt::Windows::UI;
-using namespace winrt::Windows::UI::Composition;
-using namespace winrt::Windows::UI::Xaml::Hosting;
-using namespace winrt::Windows::Foundation::Numerics;
->>>>>>> 634687ba
-
-// Note: Generate GUID using TlgGuid.exe tool - seriously, it won't work if you
-// just generate an arbitrary GUID
-TRACELOGGING_DEFINE_PROVIDER(
-    g_hWindowsTerminalProvider,
-    "Microsoft.Windows.Terminal.Win32Host",
-    // {56c06166-2e2e-5f4d-7ff3-74f4b78c87d6}
-    (0x56c06166, 0x2e2e, 0x5f4d, 0x7f, 0xf3, 0x74, 0xf4, 0xb7, 0x8c, 0x87, 0xd6),
-    TraceLoggingOptionMicrosoftTelemetry());
-
-// Routine Description:
-// - Retrieves the string resource from the current module with the given ID
-//   from the resources files. See resource.h and the .rc definitions for valid IDs.
-// Arguments:
-// - id - Resource ID
-// Return Value:
-// - String resource retrieved from that ID.
-static std::wstring GetStringResource(const UINT id)
-{
-    // Calling LoadStringW with a pointer-sized storage and no length will return a read-only pointer
-    // directly to the resource data instead of copying it immediately into a buffer.
-    LPWSTR readOnlyResource = nullptr;
-    const auto length = LoadStringW(wil::GetModuleInstanceHandle(),
-                                    id,
-                                    reinterpret_cast<LPWSTR>(&readOnlyResource),
-                                    0);
-
-    // However, the pointer and length given are NOT guaranteed to be zero-terminated
-    // and most uses of this data will probably want a zero-terminated string.
-    // So we're going to construct and return a std::wstring copy from the pointer/length
-    // since those are certainly zero-terminated.
-    return { readOnlyResource, gsl::narrow<size_t>(length) };
-}
-
-// Routine Description:
-// - Takes an image architecture and locates a string resource that maps to that architecture.
-// Arguments:
-// - imageArchitecture - An IMAGE_FILE_MACHINE architecture enum value
-//                     - See https://docs.microsoft.com/en-us/windows/win32/sysinfo/image-file-machine-constants
-// Return Value:
-// - A string value representing the human-readable name of this architecture.
-static std::wstring ImageArchitectureToString(USHORT imageArchitecture)
-{
-    // clang-format off
-    const auto id = imageArchitecture == IMAGE_FILE_MACHINE_I386 ? IDS_X86_ARCHITECTURE :
-                    imageArchitecture == IMAGE_FILE_MACHINE_AMD64 ? IDS_AMD64_ARCHITECTURE :
-                    imageArchitecture == IMAGE_FILE_MACHINE_ARM64 ? IDS_ARM64_ARCHITECTURE :
-                    imageArchitecture == IMAGE_FILE_MACHINE_ARM ? IDS_ARM_ARCHITECTURE :
-                    IDS_UNKNOWN_ARCHITECTURE;
-    // clang-format on
-
-    return GetStringResource(id);
-}
-
-// Routine Description:
-// - Blocks the user from launching the application with a message box dialog and early exit
-//   if the process architecture doesn't match the system platform native architecture.
-// - This is because the conhost.exe must match the condrv.sys on the system and the PTY
-//   infrastructure that powers everything won't work if we have a mismatch.
-// Arguments:
-// - <none>
-// Return Value:
-// - <none>
-static void EnsureNativeArchitecture()
-{
-    USHORT processMachine{};
-    USHORT nativeMachine{};
-    THROW_IF_WIN32_BOOL_FALSE(IsWow64Process2(GetCurrentProcess(), &processMachine, &nativeMachine));
-    if (processMachine != IMAGE_FILE_MACHINE_UNKNOWN && processMachine != nativeMachine)
-    {
-        const auto formatPattern = GetStringResource(IDS_ERROR_ARCHITECTURE_FORMAT);
-
-        const auto nativeArchitecture = ImageArchitectureToString(nativeMachine);
-        const auto processArchitecture = ImageArchitectureToString(processMachine);
-
-        auto buffer{ wil::str_printf<std::wstring>(formatPattern.data(), nativeArchitecture.data(), processArchitecture.data()) };
-
-        MessageBoxW(nullptr,
-                    buffer.data(),
-                    GetStringResource(IDS_ERROR_DIALOG_TITLE).data(),
-                    MB_OK | MB_ICONERROR);
-
-        ExitProcess(0);
-    }
-}
-
-int __stdcall wWinMain(HINSTANCE, HINSTANCE, LPWSTR /*cmdline*/, int /*nShowCmd*/)
-{
-    TraceLoggingRegister(g_hWindowsTerminalProvider);
-    TraceLoggingWrite(
-        g_hWindowsTerminalProvider,
-        "ExecutableStarted",
-        TraceLoggingDescription("Event emitted immediately on startup"),
-        TraceLoggingKeyword(MICROSOFT_KEYWORD_MEASURES),
-        TelemetryPrivacyDataTag(PDT_ProductAndServicePerformance));
-
-    // Block the user from starting if they launched the incorrect architecture version of the project.
-    // This should only be applicable to developer versions. The package installation process
-    // should choose and install the correct one from the bundle.
-    EnsureNativeArchitecture();
-
-    // Make sure to call this so we get WM_POINTER messages.
-    EnableMouseInPointer(true);
-
-    std::wstring fullCommandline{ GetCommandLineW() };
-    fullCommandline;
-
-    // TODO: MAX_PATH is bad, don't do this.
-    // We might not need this at all - if we just suppress the first launch's
-    // `startingDirectory`, then we _should_ just silently inherit the previous
-    // CWD...
-    wchar_t workingDir[MAX_PATH * 4];
-    GetCurrentDirectory(ARRAYSIZE(workingDir), workingDir);
-    std::wstring cwdStr{ workingDir };
-    cwdStr;
-
-    // For our commandline launches,
-    auto args = AppInstance::GetActivatedEventArgs();
-    bool wasCommandlineLaunch = true;
-    if (args)
-    {
-        auto kind = args.Kind();
-        switch (kind)
-        {
-        case Activation::ActivationKind::CommandLineLaunch:
-        {
-            auto cmdlineArgs = args.try_as<Activation::CommandLineActivatedEventArgs>();
-            cmdlineArgs;
-            // TODO: I haven't found a case where this works for us.
-            wasCommandlineLaunch = true;
-            break;
-        }
-        case Activation::ActivationKind::Launch:
-        {
-            wasCommandlineLaunch = false;
-            break;
-        }
-        default:
-        {
-            break;
-        }
-        }
-    }
-
-    if (wasCommandlineLaunch)
-    {
-        // TODO: tell the AppHost (initialized below) that it should ignore the
-        // `startingDirectory` setting for the first terminal it launches. This
-        // will allow us to inherit the path from our parent.
-    }
-
-    // Create the AppHost object, which will create both the window and the
-    // Terminal App. This MUST BE constructed before the Xaml manager as TermApp
-    // provides an implementation of Windows.UI.Xaml.Application.
-    AppHost host;
-
-    // !!! LOAD BEARING !!!
-    // This is _magic_. Do the initial loading of our settings *BEFORE* we
-    // initialize our COM apartment type. This is because the Windows.Storage
-    // APIs require a MTA. However, other api's (notably the clipboard ones)
-    // require that the main thread is an STA. During startup, we don't yet have
-    // a dispatcher to background any async work, and we don't want to - we want
-    // to load the settings synchronously. Fortunately, WinRT will assume we're
-    // in a MTA until we explicitly call init_apartment. We can only call
-    // init_apartment _once_, so we'll do the settings loading first, in the
-    // implicit MTA, then set our apartment type to STA. The AppHost ctor will
-    // load the settings for us, as it constructs the window.
-    // This works because Kenny Kerr said it would, and he wrote cpp/winrt, so he knows.
-    winrt::init_apartment(winrt::apartment_type::single_threaded);
-
-    // Initialize the xaml content. This must be called AFTER the
-    // WindowsXamlManager is initalized.
-    host.Initialize();
-
-    MSG message;
-
-    while (GetMessage(&message, nullptr, 0, 0))
-    {
-        TranslateMessage(&message);
-        DispatchMessage(&message);
-    }
-    return 0;
-}
+// Copyright (c) Microsoft Corporation.
+// Licensed under the MIT license.
+
+#include "pch.h"
+#include "AppHost.h"
+#include "resource.h"
+
+using namespace winrt;
+
+using namespace winrt::Windows::UI;
+using namespace winrt::Windows::UI::Composition;
+using namespace winrt::Windows::UI::Xaml::Hosting;
+using namespace winrt::Windows::Foundation::Numerics;
+using namespace winrt::Windows::ApplicationModel;
+
+// Note: Generate GUID using TlgGuid.exe tool - seriously, it won't work if you
+// just generate an arbitrary GUID
+TRACELOGGING_DEFINE_PROVIDER(
+    g_hWindowsTerminalProvider,
+    "Microsoft.Windows.Terminal.Win32Host",
+    // {56c06166-2e2e-5f4d-7ff3-74f4b78c87d6}
+    (0x56c06166, 0x2e2e, 0x5f4d, 0x7f, 0xf3, 0x74, 0xf4, 0xb7, 0x8c, 0x87, 0xd6),
+    TraceLoggingOptionMicrosoftTelemetry());
+
+// Routine Description:
+// - Retrieves the string resource from the current module with the given ID
+//   from the resources files. See resource.h and the .rc definitions for valid IDs.
+// Arguments:
+// - id - Resource ID
+// Return Value:
+// - String resource retrieved from that ID.
+static std::wstring GetStringResource(const UINT id)
+{
+    // Calling LoadStringW with a pointer-sized storage and no length will return a read-only pointer
+    // directly to the resource data instead of copying it immediately into a buffer.
+    LPWSTR readOnlyResource = nullptr;
+    const auto length = LoadStringW(wil::GetModuleInstanceHandle(),
+                                    id,
+                                    reinterpret_cast<LPWSTR>(&readOnlyResource),
+                                    0);
+
+    // However, the pointer and length given are NOT guaranteed to be zero-terminated
+    // and most uses of this data will probably want a zero-terminated string.
+    // So we're going to construct and return a std::wstring copy from the pointer/length
+    // since those are certainly zero-terminated.
+    return { readOnlyResource, gsl::narrow<size_t>(length) };
+}
+
+// Routine Description:
+// - Takes an image architecture and locates a string resource that maps to that architecture.
+// Arguments:
+// - imageArchitecture - An IMAGE_FILE_MACHINE architecture enum value
+//                     - See https://docs.microsoft.com/en-us/windows/win32/sysinfo/image-file-machine-constants
+// Return Value:
+// - A string value representing the human-readable name of this architecture.
+static std::wstring ImageArchitectureToString(USHORT imageArchitecture)
+{
+    // clang-format off
+    const auto id = imageArchitecture == IMAGE_FILE_MACHINE_I386 ? IDS_X86_ARCHITECTURE :
+                    imageArchitecture == IMAGE_FILE_MACHINE_AMD64 ? IDS_AMD64_ARCHITECTURE :
+                    imageArchitecture == IMAGE_FILE_MACHINE_ARM64 ? IDS_ARM64_ARCHITECTURE :
+                    imageArchitecture == IMAGE_FILE_MACHINE_ARM ? IDS_ARM_ARCHITECTURE :
+                    IDS_UNKNOWN_ARCHITECTURE;
+    // clang-format on
+
+    return GetStringResource(id);
+}
+
+// Routine Description:
+// - Blocks the user from launching the application with a message box dialog and early exit
+//   if the process architecture doesn't match the system platform native architecture.
+// - This is because the conhost.exe must match the condrv.sys on the system and the PTY
+//   infrastructure that powers everything won't work if we have a mismatch.
+// Arguments:
+// - <none>
+// Return Value:
+// - <none>
+static void EnsureNativeArchitecture()
+{
+    USHORT processMachine{};
+    USHORT nativeMachine{};
+    THROW_IF_WIN32_BOOL_FALSE(IsWow64Process2(GetCurrentProcess(), &processMachine, &nativeMachine));
+    if (processMachine != IMAGE_FILE_MACHINE_UNKNOWN && processMachine != nativeMachine)
+    {
+        const auto formatPattern = GetStringResource(IDS_ERROR_ARCHITECTURE_FORMAT);
+
+        const auto nativeArchitecture = ImageArchitectureToString(nativeMachine);
+        const auto processArchitecture = ImageArchitectureToString(processMachine);
+
+        auto buffer{ wil::str_printf<std::wstring>(formatPattern.data(), nativeArchitecture.data(), processArchitecture.data()) };
+
+        MessageBoxW(nullptr,
+                    buffer.data(),
+                    GetStringResource(IDS_ERROR_DIALOG_TITLE).data(),
+                    MB_OK | MB_ICONERROR);
+
+        ExitProcess(0);
+    }
+}
+
+int __stdcall wWinMain(HINSTANCE, HINSTANCE, LPWSTR /*cmdline*/, int /*nShowCmd*/)
+{
+    TraceLoggingRegister(g_hWindowsTerminalProvider);
+    TraceLoggingWrite(
+        g_hWindowsTerminalProvider,
+        "ExecutableStarted",
+        TraceLoggingDescription("Event emitted immediately on startup"),
+        TraceLoggingKeyword(MICROSOFT_KEYWORD_MEASURES),
+        TelemetryPrivacyDataTag(PDT_ProductAndServicePerformance));
+
+    // Block the user from starting if they launched the incorrect architecture version of the project.
+    // This should only be applicable to developer versions. The package installation process
+    // should choose and install the correct one from the bundle.
+    EnsureNativeArchitecture();
+
+    // Make sure to call this so we get WM_POINTER messages.
+    EnableMouseInPointer(true);
+
+    std::wstring fullCommandline{ GetCommandLineW() };
+    fullCommandline;
+
+    // TODO: MAX_PATH is bad, don't do this.
+    // We might not need this at all - if we just suppress the first launch's
+    // `startingDirectory`, then we _should_ just silently inherit the previous
+    // CWD...
+    wchar_t workingDir[MAX_PATH * 4];
+    GetCurrentDirectory(ARRAYSIZE(workingDir), workingDir);
+    std::wstring cwdStr{ workingDir };
+    cwdStr;
+
+    // For our commandline launches,
+    auto args = AppInstance::GetActivatedEventArgs();
+    bool wasCommandlineLaunch = true;
+    if (args)
+    {
+        auto kind = args.Kind();
+        switch (kind)
+        {
+        case Activation::ActivationKind::CommandLineLaunch:
+        {
+            auto cmdlineArgs = args.try_as<Activation::CommandLineActivatedEventArgs>();
+            cmdlineArgs;
+            // TODO: I haven't found a case where this works for us.
+            wasCommandlineLaunch = true;
+            break;
+        }
+        case Activation::ActivationKind::Launch:
+        {
+            wasCommandlineLaunch = false;
+            break;
+        }
+        default:
+        {
+            break;
+        }
+        }
+    }
+
+    if (wasCommandlineLaunch)
+    {
+        // TODO: tell the AppHost (initialized below) that it should ignore the
+        // `startingDirectory` setting for the first terminal it launches. This
+        // will allow us to inherit the path from our parent.
+    }
+
+    // Create the AppHost object, which will create both the window and the
+    // Terminal App. This MUST BE constructed before the Xaml manager as TermApp
+    // provides an implementation of Windows.UI.Xaml.Application.
+    AppHost host;
+
+    // !!! LOAD BEARING !!!
+    // This is _magic_. Do the initial loading of our settings *BEFORE* we
+    // initialize our COM apartment type. This is because the Windows.Storage
+    // APIs require a MTA. However, other api's (notably the clipboard ones)
+    // require that the main thread is an STA. During startup, we don't yet have
+    // a dispatcher to background any async work, and we don't want to - we want
+    // to load the settings synchronously. Fortunately, WinRT will assume we're
+    // in a MTA until we explicitly call init_apartment. We can only call
+    // init_apartment _once_, so we'll do the settings loading first, in the
+    // implicit MTA, then set our apartment type to STA. The AppHost ctor will
+    // load the settings for us, as it constructs the window.
+    // This works because Kenny Kerr said it would, and he wrote cpp/winrt, so he knows.
+    winrt::init_apartment(winrt::apartment_type::single_threaded);
+
+    // Initialize the xaml content. This must be called AFTER the
+    // WindowsXamlManager is initalized.
+    host.Initialize();
+
+    MSG message;
+
+    while (GetMessage(&message, nullptr, 0, 0))
+    {
+        TranslateMessage(&message);
+        DispatchMessage(&message);
+    }
+    return 0;
+}