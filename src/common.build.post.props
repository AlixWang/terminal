﻿<?xml version="1.0" encoding="utf-8"?>
<Project DefaultTargets="Build" ToolsVersion="14.0" xmlns="http://schemas.microsoft.com/developer/msbuild/2003">
  <ItemGroup>
    <Natvis Include="$(SolutionDir)tools\ConsoleTypes.natvis" />
  </ItemGroup>

  <Import Project="$(VCTargetsPath)\Microsoft.Cpp.props" />

  <ItemDefinitionGroup>
    <!-- Definition the program database type has to come after Microsoft.Cpp.props or it will be
         rewritten to /ZI (edit-and-continue) type every time. -->
    <ClCompile>
      <DebugInformationFormat>ProgramDatabase</DebugInformationFormat>
    </ClCompile>
    <Link>
<<<<<<< HEAD
      <!--
        There's a property that dictates which libraries are linked by default: MinimalCoreWin.
        When it's enabled, only a sparing few libraries are injected into Link.AdditionalDependencies.

        ARM/ARM64 set it to true, whereas x86/64 do not.
        Because the rules check whether MinimalCoreWin is "true" or explicitly blank,
        *AND* it being blank is used to determine whether to override it to _be_ "true", we can't actually
        set it to something that'll disable it.
        (cf. $(VCTargetsPath)/Microsoft.Cpp.CoreWin.props)

        Re-inject some necessary libs when MinimalCoreWin has been enabled.
      -->
      <AdditionalDependencies Condition="'$(MinimalCoreWin)'=='true'">gdi32.lib;advapi32.lib;shell32.lib;%(AdditionalDependencies)</AdditionalDependencies>
      <AdditionalDependencies>onecoreuap_apiset.lib;d3dcompiler.lib;onecore_apiset.lib;dwrite.lib;dxgi.lib;d2d1.lib;d3d11.lib;shcore.lib;uxtheme.lib;dwmapi.lib;winmm.lib;pathcch.lib;propsys.lib;uiautomationcore.lib;Shlwapi.lib;ntdll.lib;%(AdditionalDependencies)</AdditionalDependencies>
=======
      <AdditionalDependencies>onecoreuap_apiset.lib;dwmapi.lib;uxtheme.lib;shlwapi.lib;ntdll.lib;%(AdditionalDependencies)</AdditionalDependencies>
>>>>>>> 2b1a35a8
    </Link>
  </ItemDefinitionGroup>

  <!-- DLLs Only -->
  <ItemDefinitionGroup Condition="'$(ConfigurationType)' == 'DynamicLibrary'">
    <ClCompile>
      <PreprocessorDefinitions>_USRDLL;%(PreprocessorDefinitions)</PreprocessorDefinitions>
    </ClCompile>
  </ItemDefinitionGroup>

  <!-- Static Libs Only -->
  <ItemDefinitionGroup Condition="'$(ConfigurationType)' == 'StaticLibrary'">
    <ClCompile>
      <PreprocessorDefinitions>_LIB;%(PreprocessorDefinitions)</PreprocessorDefinitions>
    </ClCompile>
  </ItemDefinitionGroup>

  <Import Project="$(VCTargetsPath)\Microsoft.Cpp.targets" />

  <!-- Exclude our dependencies from static analysis. CAExcludePath can only be
       set after we've imported Microsoft.Cpp.targets -->
  <PropertyGroup>
    <CAExcludePath>$(SolutionDir)\dep\;$(CAExcludePath)</CAExcludePath>
  </PropertyGroup>

  <Target Name="_ComputePrecompToCleanUp">
    <ItemGroup>
      <PCHFileToClean Include="$(IntDir)\**\*.pch" />
      <PCHFileToClean Include="$(IntDir)\**\precomp.obj" />
      <_PCHFileToCleanWithTimestamp Include="@(PCHFileToClean)" Condition="'%(Identity)' != ''">
        <LastWriteTime>$([System.IO.File]::GetLastWriteTime('%(Identity)'))</LastWriteTime>
      </_PCHFileToCleanWithTimestamp>
    </ItemGroup>
  </Target>
  <!-- Instead of outright deleting the PCHs, we want to trick the "project freshness detector" by
       emitting empty files that look suspiciously like the PCHs it's expecting.
       It's of utmost importance that their timestamps match up. -->
  <Target Name="CleanUpPrecompForSmallCIAgents"
          DependsOnTargets="_ComputePrecompToCleanUp"
          AfterTargets="AfterBuild"
          Condition="'$(AGENT_ID)' != '' and !$(ProjectName.Contains('TerminalApp'))">
    <!-- We just need to keep *TerminalApp*'s PCHs because they get rebuilt more often. -->
    <Delete Files="@(_PCHFileToCleanWithTimestamp)"/>
    <Touch Files="@(_PCHFileToCleanWithTimestamp)" Time="%(LastWriteTime)" AlwaysCreate="true" />
    <Message Text="PCH and Precomp object @(_PCHFileToCleanWithTimestamp) has been deleted for $(ProjectName)." />
  </Target>
</Project>
<|MERGE_RESOLUTION|>--- conflicted
+++ resolved
@@ -1,80 +1,63 @@
-﻿<?xml version="1.0" encoding="utf-8"?>
-<Project DefaultTargets="Build" ToolsVersion="14.0" xmlns="http://schemas.microsoft.com/developer/msbuild/2003">
-  <ItemGroup>
-    <Natvis Include="$(SolutionDir)tools\ConsoleTypes.natvis" />
-  </ItemGroup>
-
-  <Import Project="$(VCTargetsPath)\Microsoft.Cpp.props" />
-
-  <ItemDefinitionGroup>
-    <!-- Definition the program database type has to come after Microsoft.Cpp.props or it will be
-         rewritten to /ZI (edit-and-continue) type every time. -->
-    <ClCompile>
-      <DebugInformationFormat>ProgramDatabase</DebugInformationFormat>
-    </ClCompile>
-    <Link>
-<<<<<<< HEAD
-      <!--
-        There's a property that dictates which libraries are linked by default: MinimalCoreWin.
-        When it's enabled, only a sparing few libraries are injected into Link.AdditionalDependencies.
-
-        ARM/ARM64 set it to true, whereas x86/64 do not.
-        Because the rules check whether MinimalCoreWin is "true" or explicitly blank,
-        *AND* it being blank is used to determine whether to override it to _be_ "true", we can't actually
-        set it to something that'll disable it.
-        (cf. $(VCTargetsPath)/Microsoft.Cpp.CoreWin.props)
-
-        Re-inject some necessary libs when MinimalCoreWin has been enabled.
-      -->
-      <AdditionalDependencies Condition="'$(MinimalCoreWin)'=='true'">gdi32.lib;advapi32.lib;shell32.lib;%(AdditionalDependencies)</AdditionalDependencies>
-      <AdditionalDependencies>onecoreuap_apiset.lib;d3dcompiler.lib;onecore_apiset.lib;dwrite.lib;dxgi.lib;d2d1.lib;d3d11.lib;shcore.lib;uxtheme.lib;dwmapi.lib;winmm.lib;pathcch.lib;propsys.lib;uiautomationcore.lib;Shlwapi.lib;ntdll.lib;%(AdditionalDependencies)</AdditionalDependencies>
-=======
-      <AdditionalDependencies>onecoreuap_apiset.lib;dwmapi.lib;uxtheme.lib;shlwapi.lib;ntdll.lib;%(AdditionalDependencies)</AdditionalDependencies>
->>>>>>> 2b1a35a8
-    </Link>
-  </ItemDefinitionGroup>
-
-  <!-- DLLs Only -->
-  <ItemDefinitionGroup Condition="'$(ConfigurationType)' == 'DynamicLibrary'">
-    <ClCompile>
-      <PreprocessorDefinitions>_USRDLL;%(PreprocessorDefinitions)</PreprocessorDefinitions>
-    </ClCompile>
-  </ItemDefinitionGroup>
-
-  <!-- Static Libs Only -->
-  <ItemDefinitionGroup Condition="'$(ConfigurationType)' == 'StaticLibrary'">
-    <ClCompile>
-      <PreprocessorDefinitions>_LIB;%(PreprocessorDefinitions)</PreprocessorDefinitions>
-    </ClCompile>
-  </ItemDefinitionGroup>
-
-  <Import Project="$(VCTargetsPath)\Microsoft.Cpp.targets" />
-
-  <!-- Exclude our dependencies from static analysis. CAExcludePath can only be
-       set after we've imported Microsoft.Cpp.targets -->
-  <PropertyGroup>
-    <CAExcludePath>$(SolutionDir)\dep\;$(CAExcludePath)</CAExcludePath>
-  </PropertyGroup>
-
-  <Target Name="_ComputePrecompToCleanUp">
-    <ItemGroup>
-      <PCHFileToClean Include="$(IntDir)\**\*.pch" />
-      <PCHFileToClean Include="$(IntDir)\**\precomp.obj" />
-      <_PCHFileToCleanWithTimestamp Include="@(PCHFileToClean)" Condition="'%(Identity)' != ''">
-        <LastWriteTime>$([System.IO.File]::GetLastWriteTime('%(Identity)'))</LastWriteTime>
-      </_PCHFileToCleanWithTimestamp>
-    </ItemGroup>
-  </Target>
-  <!-- Instead of outright deleting the PCHs, we want to trick the "project freshness detector" by
-       emitting empty files that look suspiciously like the PCHs it's expecting.
-       It's of utmost importance that their timestamps match up. -->
-  <Target Name="CleanUpPrecompForSmallCIAgents"
-          DependsOnTargets="_ComputePrecompToCleanUp"
-          AfterTargets="AfterBuild"
-          Condition="'$(AGENT_ID)' != '' and !$(ProjectName.Contains('TerminalApp'))">
-    <!-- We just need to keep *TerminalApp*'s PCHs because they get rebuilt more often. -->
-    <Delete Files="@(_PCHFileToCleanWithTimestamp)"/>
-    <Touch Files="@(_PCHFileToCleanWithTimestamp)" Time="%(LastWriteTime)" AlwaysCreate="true" />
-    <Message Text="PCH and Precomp object @(_PCHFileToCleanWithTimestamp) has been deleted for $(ProjectName)." />
-  </Target>
-</Project>
+﻿<?xml version="1.0" encoding="utf-8"?>
+<Project DefaultTargets="Build" ToolsVersion="14.0" xmlns="http://schemas.microsoft.com/developer/msbuild/2003">
+  <ItemGroup>
+    <Natvis Include="$(SolutionDir)tools\ConsoleTypes.natvis" />
+  </ItemGroup>
+
+  <Import Project="$(VCTargetsPath)\Microsoft.Cpp.props" />
+
+  <ItemDefinitionGroup>
+    <!-- Definition the program database type has to come after Microsoft.Cpp.props or it will be
+         rewritten to /ZI (edit-and-continue) type every time. -->
+    <ClCompile>
+      <DebugInformationFormat>ProgramDatabase</DebugInformationFormat>
+    </ClCompile>
+    <Link>
+      <AdditionalDependencies>onecoreuap_apiset.lib;d3dcompiler.lib;dwmapi.lib;uxtheme.lib;shlwapi.lib;ntdll.lib;%(AdditionalDependencies)</AdditionalDependencies>
+    </Link>
+  </ItemDefinitionGroup>
+
+  <!-- DLLs Only -->
+  <ItemDefinitionGroup Condition="'$(ConfigurationType)' == 'DynamicLibrary'">
+    <ClCompile>
+      <PreprocessorDefinitions>_USRDLL;%(PreprocessorDefinitions)</PreprocessorDefinitions>
+    </ClCompile>
+  </ItemDefinitionGroup>
+
+  <!-- Static Libs Only -->
+  <ItemDefinitionGroup Condition="'$(ConfigurationType)' == 'StaticLibrary'">
+    <ClCompile>
+      <PreprocessorDefinitions>_LIB;%(PreprocessorDefinitions)</PreprocessorDefinitions>
+    </ClCompile>
+  </ItemDefinitionGroup>
+
+  <Import Project="$(VCTargetsPath)\Microsoft.Cpp.targets" />
+
+  <!-- Exclude our dependencies from static analysis. CAExcludePath can only be
+       set after we've imported Microsoft.Cpp.targets -->
+  <PropertyGroup>
+    <CAExcludePath>$(SolutionDir)\dep\;$(CAExcludePath)</CAExcludePath>
+  </PropertyGroup>
+
+  <Target Name="_ComputePrecompToCleanUp">
+    <ItemGroup>
+      <PCHFileToClean Include="$(IntDir)\**\*.pch" />
+      <PCHFileToClean Include="$(IntDir)\**\precomp.obj" />
+      <_PCHFileToCleanWithTimestamp Include="@(PCHFileToClean)" Condition="'%(Identity)' != ''">
+        <LastWriteTime>$([System.IO.File]::GetLastWriteTime('%(Identity)'))</LastWriteTime>
+      </_PCHFileToCleanWithTimestamp>
+    </ItemGroup>
+  </Target>
+  <!-- Instead of outright deleting the PCHs, we want to trick the "project freshness detector" by
+       emitting empty files that look suspiciously like the PCHs it's expecting.
+       It's of utmost importance that their timestamps match up. -->
+  <Target Name="CleanUpPrecompForSmallCIAgents"
+          DependsOnTargets="_ComputePrecompToCleanUp"
+          AfterTargets="AfterBuild"
+          Condition="'$(AGENT_ID)' != '' and !$(ProjectName.Contains('TerminalApp'))">
+    <!-- We just need to keep *TerminalApp*'s PCHs because they get rebuilt more often. -->
+    <Delete Files="@(_PCHFileToCleanWithTimestamp)"/>
+    <Touch Files="@(_PCHFileToCleanWithTimestamp)" Time="%(LastWriteTime)" AlwaysCreate="true" />
+    <Message Text="PCH and Precomp object @(_PCHFileToCleanWithTimestamp) has been deleted for $(ProjectName)." />
+  </Target>
+</Project>