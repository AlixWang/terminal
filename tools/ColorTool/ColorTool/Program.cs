--- conflicted
+++ resolved
@@ -3,24 +3,15 @@
 // Licensed under the terms described in the LICENSE file in the root of this project.
 //
 
-<<<<<<< HEAD
-=======
+using Microsoft.Win32;
 using System;
+using System.Collections.Generic;
 using System.Drawing;
 using System.IO;
 using System.Linq;
+using System.Reflection;
+using System.Runtime.InteropServices;
 using static ColorTool.ConsoleAPI;
->>>>>>> fe7a2d00
-using Microsoft.Win32;
-using System;
-using System.Collections.Generic;
-using System.Linq;
-using System.Reflection;
-<<<<<<< HEAD
-using static ColorTool.ConsoleAPI;
-=======
-using System.Runtime.InteropServices;
->>>>>>> fe7a2d00
 
 namespace ColorTool
 {
@@ -351,7 +342,6 @@
                     case "--version":
                         Version();
                         return;
-<<<<<<< HEAD
                     case "-o":
                     case "--output":
                         if (i+1 < args.Length)
@@ -362,11 +352,10 @@
                         {
                             OutputUsage();
                         }
-=======
+                        return;
                     case "-s":
                     case "--schemes":
                         PrintSchemes();
->>>>>>> fe7a2d00
                         return;
                     default:
                         break;
@@ -375,20 +364,7 @@
 
             string schemeName = args[args.Length - 1];
 
-<<<<<<< HEAD
-            uint[] colorTable = null;
-            foreach (var parser in GetParsers())
-            {
-                uint[] table = parser.ParseScheme(schemeName);
-                if (table != null)
-                {
-                    colorTable = table;
-                    break;
-                }
-            }
-=======
             uint[] colorTable = GetSchemeUints(schemeName);
->>>>>>> fe7a2d00
 
             if (colorTable == null)
             {
@@ -406,17 +382,16 @@
             }
         }
 
-<<<<<<< HEAD
         private static IEnumerable<ISchemeParser> GetParsers()
         {
             return typeof(Program).Assembly.GetTypes()
                 .Where(t => !t.IsAbstract && typeof(ISchemeParser).IsAssignableFrom(t))
                 .Select(t => (ISchemeParser)Activator.CreateInstance(t));
-=======
+        }
+                
         private static uint[] GetSchemeUints(string schemeName)
         {
-            ISchemeParser[] parsers = {new XmlSchemeParser(), new IniSchemeParser()};
-            foreach (var parser in parsers)
+            foreach (var parser in GetParsers())
             {
                 uint[] table = parser.ParseScheme(schemeName);
                 if (table != null)
@@ -425,7 +400,6 @@
                 }
             }
             return null;
->>>>>>> fe7a2d00
-        }
+       }
     }
 }